[tool.poetry]
name = "agent-inbox-example"
version = "0.0.1"
description = "Example repository for getting started with the Agent Inbox"
authors = ["Brace Sproul"]
readme = "README.md"
license = "MIT"
packages = [
    { include = "agent", from = "src" }
]

[tool.poetry.dependencies]
python = "^3.13"
langchain = "^0.3.25"
langchain-openai = "^0.3.17"
python-dotenv = "^1.0.1"
httpx = "^0.27.0"
pandas = "^2.2.0"
<<<<<<< HEAD
langgraph = "0.4.3"
langgraph-prebuilt = "0.1.8"
langgraph-cli = {extras = ["inmem"], version = "^0.2.10"}
pydantic = "^2.7.0"
pymupdf = "^1.25.5"
langchain-community = "^0.3.24"
=======
langgraph-sdk = "^0.1.51"
uvicorn = "^0.27.1"
fastapi = "^0.109.2"
>>>>>>> 2dd19ef6

[tool.poetry.group.dev.dependencies]
mypy = ">=1.11.1"
ruff = ">=0.6.1"

[build-system]
requires = ["poetry-core"]
build-backend = "poetry.core.masonry.api"

[tool.ruff]
lint.select = [
    "E",    # pycodestyle
    "F",    # pyflakes
    "I",    # isort
    "D",    # pydocstyle
    "D401", # First line should be in imperative mood
    "T201",
    "UP",
]
lint.ignore = [
    "UP006",
    "UP007",
    # We actually do want to import from typing_extensions
    "UP035",
    # Relax the convention by _not_ requiring documentation for every function parameter.
    "D417",
    "E501",
]
[tool.ruff.lint.per-file-ignores]
"tests/*" = ["D", "UP"]
[tool.ruff.lint.pydocstyle]
convention = "google"<|MERGE_RESOLUTION|>--- conflicted
+++ resolved
@@ -16,18 +16,13 @@
 python-dotenv = "^1.0.1"
 httpx = "^0.27.0"
 pandas = "^2.2.0"
-<<<<<<< HEAD
 langgraph = "0.4.3"
 langgraph-prebuilt = "0.1.8"
 langgraph-cli = {extras = ["inmem"], version = "^0.2.10"}
 pydantic = "^2.7.0"
 pymupdf = "^1.25.5"
 langchain-community = "^0.3.24"
-=======
-langgraph-sdk = "^0.1.51"
-uvicorn = "^0.27.1"
 fastapi = "^0.109.2"
->>>>>>> 2dd19ef6
 
 [tool.poetry.group.dev.dependencies]
 mypy = ">=1.11.1"
